--- conflicted
+++ resolved
@@ -251,25 +251,6 @@
 		563ABAFA1D18824F003B37F3 /* NSUUID.swift in Sources */ = {isa = PBXBuildFile; fileRef = 563ABAF61D18824F003B37F3 /* NSUUID.swift */; };
 		563ABAFB1D18824F003B37F3 /* NSUUID.swift in Sources */ = {isa = PBXBuildFile; fileRef = 563ABAF61D18824F003B37F3 /* NSUUID.swift */; };
 		563ABAFC1D18824F003B37F3 /* NSUUID.swift in Sources */ = {isa = PBXBuildFile; fileRef = 563ABAF61D18824F003B37F3 /* NSUUID.swift */; };
-<<<<<<< HEAD
-=======
-		563ABB061D188555003B37F3 /* NSUUIDTests.swift in Sources */ = {isa = PBXBuildFile; fileRef = 563ABB051D188555003B37F3 /* NSUUIDTests.swift */; };
-		563ABB071D188555003B37F3 /* NSUUIDTests.swift in Sources */ = {isa = PBXBuildFile; fileRef = 563ABB051D188555003B37F3 /* NSUUIDTests.swift */; };
-		563ABB081D188555003B37F3 /* NSUUIDTests.swift in Sources */ = {isa = PBXBuildFile; fileRef = 563ABB051D188555003B37F3 /* NSUUIDTests.swift */; };
-		563ABB091D188555003B37F3 /* NSUUIDTests.swift in Sources */ = {isa = PBXBuildFile; fileRef = 563ABB051D188555003B37F3 /* NSUUIDTests.swift */; };
-		563ABB0A1D188555003B37F3 /* NSUUIDTests.swift in Sources */ = {isa = PBXBuildFile; fileRef = 563ABB051D188555003B37F3 /* NSUUIDTests.swift */; };
-		563ABB0B1D188555003B37F3 /* NSUUIDTests.swift in Sources */ = {isa = PBXBuildFile; fileRef = 563ABB051D188555003B37F3 /* NSUUIDTests.swift */; };
-		563ABB0C1D188555003B37F3 /* NSUUIDTests.swift in Sources */ = {isa = PBXBuildFile; fileRef = 563ABB051D188555003B37F3 /* NSUUIDTests.swift */; };
-		563ABB0D1D188555003B37F3 /* NSUUIDTests.swift in Sources */ = {isa = PBXBuildFile; fileRef = 563ABB051D188555003B37F3 /* NSUUIDTests.swift */; };
-		56494C111D41F5C300529CB4 /* DatabaseValueConvertibleEscapingTests.swift in Sources */ = {isa = PBXBuildFile; fileRef = 56494C101D41F5C300529CB4 /* DatabaseValueConvertibleEscapingTests.swift */; };
-		56494C121D41F5C300529CB4 /* DatabaseValueConvertibleEscapingTests.swift in Sources */ = {isa = PBXBuildFile; fileRef = 56494C101D41F5C300529CB4 /* DatabaseValueConvertibleEscapingTests.swift */; };
-		56494C131D41F5C300529CB4 /* DatabaseValueConvertibleEscapingTests.swift in Sources */ = {isa = PBXBuildFile; fileRef = 56494C101D41F5C300529CB4 /* DatabaseValueConvertibleEscapingTests.swift */; };
-		56494C141D41F5C300529CB4 /* DatabaseValueConvertibleEscapingTests.swift in Sources */ = {isa = PBXBuildFile; fileRef = 56494C101D41F5C300529CB4 /* DatabaseValueConvertibleEscapingTests.swift */; };
-		56494C151D41F5C300529CB4 /* DatabaseValueConvertibleEscapingTests.swift in Sources */ = {isa = PBXBuildFile; fileRef = 56494C101D41F5C300529CB4 /* DatabaseValueConvertibleEscapingTests.swift */; };
-		56494C161D41F5C300529CB4 /* DatabaseValueConvertibleEscapingTests.swift in Sources */ = {isa = PBXBuildFile; fileRef = 56494C101D41F5C300529CB4 /* DatabaseValueConvertibleEscapingTests.swift */; };
-		56494C171D41F5C300529CB4 /* DatabaseValueConvertibleEscapingTests.swift in Sources */ = {isa = PBXBuildFile; fileRef = 56494C101D41F5C300529CB4 /* DatabaseValueConvertibleEscapingTests.swift */; };
-		56494C181D41F5C300529CB4 /* DatabaseValueConvertibleEscapingTests.swift in Sources */ = {isa = PBXBuildFile; fileRef = 56494C101D41F5C300529CB4 /* DatabaseValueConvertibleEscapingTests.swift */; };
->>>>>>> 111d11a7
 		564A50C71BFF4B7F00B3A3A2 /* CollationTests.swift in Sources */ = {isa = PBXBuildFile; fileRef = 564A50C61BFF4B7F00B3A3A2 /* CollationTests.swift */; };
 		564A50C81BFF4B7F00B3A3A2 /* CollationTests.swift in Sources */ = {isa = PBXBuildFile; fileRef = 564A50C61BFF4B7F00B3A3A2 /* CollationTests.swift */; };
 		565049051CE32543000A97D8 /* FetchedRecordsControllerTests.swift in Sources */ = {isa = PBXBuildFile; fileRef = 565049041CE32543000A97D8 /* FetchedRecordsControllerTests.swift */; };
@@ -457,14 +438,6 @@
 		5674048A1CEF84C8003ED5CC /* RowAdapter.swift in Sources */ = {isa = PBXBuildFile; fileRef = 567404871CEF84C8003ED5CC /* RowAdapter.swift */; };
 		5674048B1CEF84C8003ED5CC /* RowAdapter.swift in Sources */ = {isa = PBXBuildFile; fileRef = 567404871CEF84C8003ED5CC /* RowAdapter.swift */; };
 		567404931CF02B56003ED5CC /* AdapterRowTests.swift in Sources */ = {isa = PBXBuildFile; fileRef = 565F03C11CE5D3AA00DE108F /* AdapterRowTests.swift */; };
-		567A80531D41350C00C7DCEC /* TableIndexTests.swift in Sources */ = {isa = PBXBuildFile; fileRef = 567A80521D41350C00C7DCEC /* TableIndexTests.swift */; };
-		567A80541D41350C00C7DCEC /* TableIndexTests.swift in Sources */ = {isa = PBXBuildFile; fileRef = 567A80521D41350C00C7DCEC /* TableIndexTests.swift */; };
-		567A80551D41350C00C7DCEC /* TableIndexTests.swift in Sources */ = {isa = PBXBuildFile; fileRef = 567A80521D41350C00C7DCEC /* TableIndexTests.swift */; };
-		567A80561D41350C00C7DCEC /* TableIndexTests.swift in Sources */ = {isa = PBXBuildFile; fileRef = 567A80521D41350C00C7DCEC /* TableIndexTests.swift */; };
-		567A80571D41350C00C7DCEC /* TableIndexTests.swift in Sources */ = {isa = PBXBuildFile; fileRef = 567A80521D41350C00C7DCEC /* TableIndexTests.swift */; };
-		567A80581D41350C00C7DCEC /* TableIndexTests.swift in Sources */ = {isa = PBXBuildFile; fileRef = 567A80521D41350C00C7DCEC /* TableIndexTests.swift */; };
-		567A80591D41350C00C7DCEC /* TableIndexTests.swift in Sources */ = {isa = PBXBuildFile; fileRef = 567A80521D41350C00C7DCEC /* TableIndexTests.swift */; };
-		567A805A1D41350C00C7DCEC /* TableIndexTests.swift in Sources */ = {isa = PBXBuildFile; fileRef = 567A80521D41350C00C7DCEC /* TableIndexTests.swift */; };
 		567E55ED1D2BDD3D00CC6F79 /* EncryptionTests.swift in Sources */ = {isa = PBXBuildFile; fileRef = 567156701CB18050007DC145 /* EncryptionTests.swift */; };
 		567E55EE1D2BDD3F00CC6F79 /* EncryptionTests.swift in Sources */ = {isa = PBXBuildFile; fileRef = 567156701CB18050007DC145 /* EncryptionTests.swift */; };
 		567E55F31D2BDDFE00CC6F79 /* EncryptionTests.swift in Sources */ = {isa = PBXBuildFile; fileRef = 567156701CB18050007DC145 /* EncryptionTests.swift */; };
@@ -627,6 +600,22 @@
 		56A8C24C1D1918F10096E9D4 /* UUIDTests.swift in Sources */ = {isa = PBXBuildFile; fileRef = 56A8C21E1D1914110096E9D4 /* UUIDTests.swift */; };
 		56A8C24D1D1918F30096E9D4 /* NSUUIDTests.swift in Sources */ = {isa = PBXBuildFile; fileRef = 56A8C2361D1914790096E9D4 /* NSUUIDTests.swift */; };
 		56A8C24E1D1918F30096E9D4 /* UUIDTests.swift in Sources */ = {isa = PBXBuildFile; fileRef = 56A8C21E1D1914110096E9D4 /* UUIDTests.swift */; };
+		56AF74621D41FB89005E9FF3 /* TableIndexTests.swift in Sources */ = {isa = PBXBuildFile; fileRef = 56AF74611D41FB89005E9FF3 /* TableIndexTests.swift */; };
+		56AF74631D41FB89005E9FF3 /* TableIndexTests.swift in Sources */ = {isa = PBXBuildFile; fileRef = 56AF74611D41FB89005E9FF3 /* TableIndexTests.swift */; };
+		56AF74641D41FB89005E9FF3 /* TableIndexTests.swift in Sources */ = {isa = PBXBuildFile; fileRef = 56AF74611D41FB89005E9FF3 /* TableIndexTests.swift */; };
+		56AF74651D41FB89005E9FF3 /* TableIndexTests.swift in Sources */ = {isa = PBXBuildFile; fileRef = 56AF74611D41FB89005E9FF3 /* TableIndexTests.swift */; };
+		56AF74661D41FB89005E9FF3 /* TableIndexTests.swift in Sources */ = {isa = PBXBuildFile; fileRef = 56AF74611D41FB89005E9FF3 /* TableIndexTests.swift */; };
+		56AF74671D41FB89005E9FF3 /* TableIndexTests.swift in Sources */ = {isa = PBXBuildFile; fileRef = 56AF74611D41FB89005E9FF3 /* TableIndexTests.swift */; };
+		56AF74681D41FB89005E9FF3 /* TableIndexTests.swift in Sources */ = {isa = PBXBuildFile; fileRef = 56AF74611D41FB89005E9FF3 /* TableIndexTests.swift */; };
+		56AF74691D41FB89005E9FF3 /* TableIndexTests.swift in Sources */ = {isa = PBXBuildFile; fileRef = 56AF74611D41FB89005E9FF3 /* TableIndexTests.swift */; };
+		56AF746B1D41FB9C005E9FF3 /* DatabaseValueConvertibleEscapingTests.swift in Sources */ = {isa = PBXBuildFile; fileRef = 56AF746A1D41FB9C005E9FF3 /* DatabaseValueConvertibleEscapingTests.swift */; };
+		56AF746C1D41FB9C005E9FF3 /* DatabaseValueConvertibleEscapingTests.swift in Sources */ = {isa = PBXBuildFile; fileRef = 56AF746A1D41FB9C005E9FF3 /* DatabaseValueConvertibleEscapingTests.swift */; };
+		56AF746D1D41FB9C005E9FF3 /* DatabaseValueConvertibleEscapingTests.swift in Sources */ = {isa = PBXBuildFile; fileRef = 56AF746A1D41FB9C005E9FF3 /* DatabaseValueConvertibleEscapingTests.swift */; };
+		56AF746E1D41FB9C005E9FF3 /* DatabaseValueConvertibleEscapingTests.swift in Sources */ = {isa = PBXBuildFile; fileRef = 56AF746A1D41FB9C005E9FF3 /* DatabaseValueConvertibleEscapingTests.swift */; };
+		56AF746F1D41FB9C005E9FF3 /* DatabaseValueConvertibleEscapingTests.swift in Sources */ = {isa = PBXBuildFile; fileRef = 56AF746A1D41FB9C005E9FF3 /* DatabaseValueConvertibleEscapingTests.swift */; };
+		56AF74701D41FB9C005E9FF3 /* DatabaseValueConvertibleEscapingTests.swift in Sources */ = {isa = PBXBuildFile; fileRef = 56AF746A1D41FB9C005E9FF3 /* DatabaseValueConvertibleEscapingTests.swift */; };
+		56AF74711D41FB9C005E9FF3 /* DatabaseValueConvertibleEscapingTests.swift in Sources */ = {isa = PBXBuildFile; fileRef = 56AF746A1D41FB9C005E9FF3 /* DatabaseValueConvertibleEscapingTests.swift */; };
+		56AF74721D41FB9C005E9FF3 /* DatabaseValueConvertibleEscapingTests.swift in Sources */ = {isa = PBXBuildFile; fileRef = 56AF746A1D41FB9C005E9FF3 /* DatabaseValueConvertibleEscapingTests.swift */; };
 		56AFC97A1CB1A41E00F48B96 /* libsqlcipher.a in Frameworks */ = {isa = PBXBuildFile; fileRef = 560FC5561CB004AD0014AA8E /* libsqlcipher.a */; };
 		56AFC9F11CB1A8BB00F48B96 /* QueryInterfaceRequest.swift in Sources */ = {isa = PBXBuildFile; fileRef = 56300B6F1C53F592005A543B /* QueryInterfaceRequest.swift */; };
 		56AFC9F21CB1A8BB00F48B96 /* SQLCollation.swift in Sources */ = {isa = PBXBuildFile; fileRef = 5605F1891C6B1A8700235C62 /* SQLCollation.swift */; };
@@ -1394,11 +1383,6 @@
 		5634B1061CF9B970005360B9 /* TransactionObserverSavepointsTests.swift */ = {isa = PBXFileReference; fileEncoding = 4; lastKnownFileType = sourcecode.swift; path = TransactionObserverSavepointsTests.swift; sourceTree = "<group>"; };
 		5636E9BB1D22574100B9B05F /* FetchRequest.swift */ = {isa = PBXFileReference; fileEncoding = 4; lastKnownFileType = sourcecode.swift; path = FetchRequest.swift; sourceTree = "<group>"; };
 		563ABAF61D18824F003B37F3 /* NSUUID.swift */ = {isa = PBXFileReference; fileEncoding = 4; lastKnownFileType = sourcecode.swift; path = NSUUID.swift; sourceTree = "<group>"; };
-<<<<<<< HEAD
-=======
-		563ABB051D188555003B37F3 /* NSUUIDTests.swift */ = {isa = PBXFileReference; fileEncoding = 4; lastKnownFileType = sourcecode.swift; path = NSUUIDTests.swift; sourceTree = "<group>"; };
-		56494C101D41F5C300529CB4 /* DatabaseValueConvertibleEscapingTests.swift */ = {isa = PBXFileReference; fileEncoding = 4; lastKnownFileType = sourcecode.swift; path = DatabaseValueConvertibleEscapingTests.swift; sourceTree = "<group>"; };
->>>>>>> 111d11a7
 		564A50C61BFF4B7F00B3A3A2 /* CollationTests.swift */ = {isa = PBXFileReference; fileEncoding = 4; lastKnownFileType = sourcecode.swift; path = CollationTests.swift; sourceTree = "<group>"; };
 		565049041CE32543000A97D8 /* FetchedRecordsControllerTests.swift */ = {isa = PBXFileReference; fileEncoding = 4; lastKnownFileType = sourcecode.swift; path = FetchedRecordsControllerTests.swift; sourceTree = "<group>"; };
 		56553C181C3E906C00522B5C /* GRDBOSXCrashTests.xctest */ = {isa = PBXFileReference; explicitFileType = wrapper.cfbundle; includeInIndex = 0; path = GRDBOSXCrashTests.xctest; sourceTree = BUILT_PRODUCTS_DIR; };
@@ -1423,7 +1407,6 @@
 		5672DE581CDB72520022BA81 /* DatabaseQueueBackupTests.swift */ = {isa = PBXFileReference; fileEncoding = 4; lastKnownFileType = sourcecode.swift; path = DatabaseQueueBackupTests.swift; sourceTree = "<group>"; };
 		5672DE661CDB751D0022BA81 /* DatabasePoolBackupTests.swift */ = {isa = PBXFileReference; fileEncoding = 4; lastKnownFileType = sourcecode.swift; path = DatabasePoolBackupTests.swift; sourceTree = "<group>"; };
 		567404871CEF84C8003ED5CC /* RowAdapter.swift */ = {isa = PBXFileReference; fileEncoding = 4; lastKnownFileType = sourcecode.swift; path = RowAdapter.swift; sourceTree = "<group>"; };
-		567A80521D41350C00C7DCEC /* TableIndexTests.swift */ = {isa = PBXFileReference; fileEncoding = 4; lastKnownFileType = sourcecode.swift; path = TableIndexTests.swift; sourceTree = "<group>"; };
 		5683C2681B4D445E00296494 /* libsqlite3.dylib */ = {isa = PBXFileReference; lastKnownFileType = "compiled.mach-o.dylib"; name = libsqlite3.dylib; path = Platforms/iPhoneOS.platform/Developer/SDKs/iPhoneOS8.4.sdk/usr/lib/libsqlite3.dylib; sourceTree = DEVELOPER_DIR; };
 		5687359E1CEDE16C009B9116 /* Betty.jpeg */ = {isa = PBXFileReference; lastKnownFileType = image.jpeg; path = Betty.jpeg; sourceTree = "<group>"; };
 		568BE5191CB035A900270F93 /* sqlite3.h */ = {isa = PBXFileReference; fileEncoding = 4; lastKnownFileType = sourcecode.c.h; name = sqlite3.h; path = SQLCipher/src/sqlite3.h; sourceTree = "<group>"; };
@@ -1487,6 +1470,8 @@
 		56A8C21E1D1914110096E9D4 /* UUIDTests.swift */ = {isa = PBXFileReference; fileEncoding = 4; lastKnownFileType = sourcecode.swift; path = UUIDTests.swift; sourceTree = "<group>"; };
 		56A8C22F1D1914540096E9D4 /* UUID.swift */ = {isa = PBXFileReference; fileEncoding = 4; lastKnownFileType = sourcecode.swift; path = UUID.swift; sourceTree = "<group>"; };
 		56A8C2361D1914790096E9D4 /* NSUUIDTests.swift */ = {isa = PBXFileReference; fileEncoding = 4; lastKnownFileType = sourcecode.swift; path = NSUUIDTests.swift; sourceTree = "<group>"; };
+		56AF74611D41FB89005E9FF3 /* TableIndexTests.swift */ = {isa = PBXFileReference; fileEncoding = 4; lastKnownFileType = sourcecode.swift; path = TableIndexTests.swift; sourceTree = "<group>"; };
+		56AF746A1D41FB9C005E9FF3 /* DatabaseValueConvertibleEscapingTests.swift */ = {isa = PBXFileReference; fileEncoding = 4; lastKnownFileType = sourcecode.swift; path = DatabaseValueConvertibleEscapingTests.swift; sourceTree = "<group>"; };
 		56AFCA231CB1A8BB00F48B96 /* GRDBCipher.framework */ = {isa = PBXFileReference; explicitFileType = wrapper.framework; includeInIndex = 0; path = GRDBCipher.framework; sourceTree = BUILT_PRODUCTS_DIR; };
 		56AFCA7F1CB1AA9900F48B96 /* GRDBTests.xctest */ = {isa = PBXFileReference; explicitFileType = wrapper.cfbundle; includeInIndex = 0; path = GRDBTests.xctest; sourceTree = BUILT_PRODUCTS_DIR; };
 		56AFCAD71CB1ABC800F48B96 /* GRDBTests.xctest */ = {isa = PBXFileReference; explicitFileType = wrapper.cfbundle; includeInIndex = 0; path = GRDBTests.xctest; sourceTree = BUILT_PRODUCTS_DIR; };
@@ -1924,13 +1909,9 @@
 				569531281C908A5B00CF1A2B /* DatabasePoolSchemaCacheTests.swift */,
 				563363D41C94484E000BE133 /* DatabaseQueueReleaseMemoryTests.swift */,
 				569531231C90878D00CF1A2B /* DatabaseQueueSchemaCacheTests.swift */,
-<<<<<<< HEAD
+				56AF746A1D41FB9C005E9FF3 /* DatabaseValueConvertibleEscapingTests.swift */,
 				56EB0AB11BCD787300A3DC55 /* DataMemoryTests.swift */,
-=======
-				56494C101D41F5C300529CB4 /* DatabaseValueConvertibleEscapingTests.swift */,
-				56EB0AB11BCD787300A3DC55 /* NSDataMemoryTests.swift */,
 				56FF45551D2CDA5200F21EF9 /* RecordUniqueIndexTests.swift */,
->>>>>>> 111d11a7
 				5605F1861C69111300235C62 /* StatementInformationTests.swift */,
 			);
 			path = Private;
@@ -1989,7 +1970,7 @@
 				56A238131B9C74A90082EB20 /* DatabaseTests.swift */,
 				56A238141B9C74A90082EB20 /* InMemoryDatabaseTests.swift */,
 				567156151CB142AA007DC145 /* ReadOnlyDatabaseTests.swift */,
-				567A80521D41350C00C7DCEC /* TableIndexTests.swift */,
+				56AF74611D41FB89005E9FF3 /* TableIndexTests.swift */,
 			);
 			path = Database;
 			sourceTree = "<group>";
@@ -3166,6 +3147,7 @@
 				560FC5741CB00B880014AA8E /* DatabasePoolFunctionTests.swift in Sources */,
 				560FC5761CB00B880014AA8E /* DetachedRowTests.swift in Sources */,
 				560FC5771CB00B880014AA8E /* DatabaseQueueSchemaCacheTests.swift in Sources */,
+				56AF746C1D41FB9C005E9FF3 /* DatabaseValueConvertibleEscapingTests.swift in Sources */,
 				560FC5781CB00B880014AA8E /* MetalRowTests.swift in Sources */,
 				5672DE681CDB751D0022BA81 /* DatabasePoolBackupTests.swift in Sources */,
 				560FC5791CB00B880014AA8E /* PrimaryKeyMultipleTests.swift in Sources */,
@@ -3185,7 +3167,6 @@
 				560FC5811CB00B880014AA8E /* RecordCopyTests.swift in Sources */,
 				560FC5821CB00B880014AA8E /* RawRepresentableTests.swift in Sources */,
 				567E55ED1D2BDD3D00CC6F79 /* EncryptionTests.swift in Sources */,
-				56494C121D41F5C300529CB4 /* DatabaseValueConvertibleEscapingTests.swift in Sources */,
 				560FC5841CB00B880014AA8E /* PersistableTests.swift in Sources */,
 				560FC5851CB00B880014AA8E /* ManagedDataControllerTests.swift in Sources */,
 				560FC5861CB00B880014AA8E /* MappingTests.swift in Sources */,
@@ -3194,10 +3175,10 @@
 				560FC5891CB00B880014AA8E /* TransactionObserverTests.swift in Sources */,
 				560FC58A1CB00B880014AA8E /* DatabasePoolReleaseMemoryTests.swift in Sources */,
 				56C3F7541CF9F12400F6A361 /* SavepointTests.swift in Sources */,
-				567A80541D41350C00C7DCEC /* TableIndexTests.swift in Sources */,
 				560FC58B1CB00B880014AA8E /* DatabaseValueTests.swift in Sources */,
 				565049061CE32543000A97D8 /* FetchedRecordsControllerTests.swift in Sources */,
 				567156171CB142AA007DC145 /* ReadOnlyDatabaseTests.swift in Sources */,
+				56AF74631D41FB89005E9FF3 /* TableIndexTests.swift in Sources */,
 				560FC58D1CB00B880014AA8E /* Row+FoundationTests.swift in Sources */,
 				567156141CB141D0007DC145 /* InMemoryDatabaseTests.swift in Sources */,
 				560FC58E1CB00B880014AA8E /* PrimaryKeyRowIDTests.swift in Sources */,
@@ -3283,6 +3264,7 @@
 				567156321CB16729007DC145 /* DatabasePoolFunctionTests.swift in Sources */,
 				567156341CB16729007DC145 /* DetachedRowTests.swift in Sources */,
 				569C1EB41CF07DDD0042627B /* DatabaseSchedulerTests.swift in Sources */,
+				56AF746D1D41FB9C005E9FF3 /* DatabaseValueConvertibleEscapingTests.swift in Sources */,
 				567156351CB16729007DC145 /* DatabaseQueueSchemaCacheTests.swift in Sources */,
 				567156361CB16729007DC145 /* MetalRowTests.swift in Sources */,
 				567156371CB16729007DC145 /* PrimaryKeyMultipleTests.swift in Sources */,
@@ -3297,7 +3279,6 @@
 				5671563D1CB16729007DC145 /* RowConvertible+QueryInterfaceRequestTests.swift in Sources */,
 				5671563E1CB16729007DC145 /* DatabasePoolReadOnlyTests.swift in Sources */,
 				567E55F31D2BDDFE00CC6F79 /* EncryptionTests.swift in Sources */,
-				56494C131D41F5C300529CB4 /* DatabaseValueConvertibleEscapingTests.swift in Sources */,
 				5671563F1CB16729007DC145 /* RecordCopyTests.swift in Sources */,
 				567156401CB16729007DC145 /* RawRepresentableTests.swift in Sources */,
 				567156411CB16729007DC145 /* PersistableTests.swift in Sources */,
@@ -3308,13 +3289,13 @@
 				567156451CB16729007DC145 /* DatabasePoolConcurrencyTests.swift in Sources */,
 				5690C3391D23E7D200E59934 /* DateTests.swift in Sources */,
 				567156461CB16729007DC145 /* TransactionObserverTests.swift in Sources */,
-				567A80551D41350C00C7DCEC /* TableIndexTests.swift in Sources */,
 				567156471CB16729007DC145 /* DatabasePoolReleaseMemoryTests.swift in Sources */,
 				565049071CE32543000A97D8 /* FetchedRecordsControllerTests.swift in Sources */,
 				567156481CB16729007DC145 /* DatabaseValueTests.swift in Sources */,
 				5671564A1CB16729007DC145 /* ReadOnlyDatabaseTests.swift in Sources */,
 				5671564B1CB16729007DC145 /* Row+FoundationTests.swift in Sources */,
 				56A8C2431D1918EE0096E9D4 /* NSUUIDTests.swift in Sources */,
+				56AF74641D41FB89005E9FF3 /* TableIndexTests.swift in Sources */,
 				5671564C1CB16729007DC145 /* InMemoryDatabaseTests.swift in Sources */,
 				5671564D1CB16729007DC145 /* PrimaryKeyRowIDTests.swift in Sources */,
 				5671564E1CB16729007DC145 /* DatabaseReaderTests.swift in Sources */,
@@ -3465,7 +3446,9 @@
 				56AFCA551CB1AA9900F48B96 /* RawRepresentableTests.swift in Sources */,
 				56AFCA561CB1AA9900F48B96 /* DatabasePoolConcurrencyTests.swift in Sources */,
 				56AFCA571CB1AA9900F48B96 /* TransactionObserverTests.swift in Sources */,
+				56AF74701D41FB9C005E9FF3 /* DatabaseValueConvertibleEscapingTests.swift in Sources */,
 				5690C33C1D23E7D200E59934 /* DateTests.swift in Sources */,
+				56AF74671D41FB89005E9FF3 /* TableIndexTests.swift in Sources */,
 				56AFCA581CB1AA9900F48B96 /* Row+FoundationTests.swift in Sources */,
 				569178411CED8E0C00E179EA /* FetchedRecordsControllerTests.swift in Sources */,
 				56AFCA5A1CB1AA9900F48B96 /* RecordSubClassTests.swift in Sources */,
@@ -3492,11 +3475,7 @@
 				56AFCA691CB1AA9900F48B96 /* DatabaseQueueFileAttributesTests.swift in Sources */,
 				56AFCA6B1CB1AA9900F48B96 /* DatabaseTimestampTests.swift in Sources */,
 				56AFCA6C1CB1AA9900F48B96 /* StatementArguments+FoundationTests.swift in Sources */,
-<<<<<<< HEAD
 				5657AB5B1D108BA9006283EF /* NSStringTests.swift in Sources */,
-=======
-				56494C161D41F5C300529CB4 /* DatabaseValueConvertibleEscapingTests.swift in Sources */,
->>>>>>> 111d11a7
 				56AFCA6D1CB1AA9900F48B96 /* TableMapping+QueryInterfaceRequestTests.swift in Sources */,
 				56AFCA6E1CB1AA9900F48B96 /* NSDateTests.swift in Sources */,
 				56AFCA6F1CB1AA9900F48B96 /* DatabaseTests.swift in Sources */,
@@ -3506,7 +3485,6 @@
 				56AFCA721CB1AA9900F48B96 /* FunctionTests.swift in Sources */,
 				56AFCA731CB1AA9900F48B96 /* InMemoryDatabaseTests.swift in Sources */,
 				56AFCA741CB1AA9900F48B96 /* RecordWithColumnNameManglingTests.swift in Sources */,
-				567A80581D41350C00C7DCEC /* TableIndexTests.swift in Sources */,
 				56AFCA751CB1AA9900F48B96 /* CGFloatTests.swift in Sources */,
 				56AFCA761CB1AA9900F48B96 /* StatementInformationTests.swift in Sources */,
 				5691784A1CED9B6000E179EA /* DatabaseQueueTests.swift in Sources */,
@@ -3537,12 +3515,8 @@
 				56AFCA931CB1ABC800F48B96 /* UpdateStatementTests.swift in Sources */,
 				56AFCA941CB1ABC800F48B96 /* DatabaseMigratorTests.swift in Sources */,
 				EE50758B1D00E617005D9C5B /* DatabaseValue+FoundationTests.swift in Sources */,
-<<<<<<< HEAD
 				5657AB641D108BA9006283EF /* NSURLTests.swift in Sources */,
-				56FF455C1D2CDA5200F21EF9 /* UniqueIndexTests.swift in Sources */,
-=======
 				56FF455C1D2CDA5200F21EF9 /* RecordUniqueIndexTests.swift in Sources */,
->>>>>>> 111d11a7
 				56AFCA961CB1ABC800F48B96 /* RecordAwakeFromFetchTests.swift in Sources */,
 				56AFCA971CB1ABC800F48B96 /* DatabasePoolCollationTests.swift in Sources */,
 				5657AB5C1D108BA9006283EF /* NSStringTests.swift in Sources */,
@@ -3574,7 +3548,9 @@
 				56AFCAAC1CB1ABC800F48B96 /* DatabaseValueConversionTests.swift in Sources */,
 				56AFCAAD1CB1ABC800F48B96 /* MappingTests.swift in Sources */,
 				5657AB441D108BA9006283EF /* NSDataTests.swift in Sources */,
+				56AF74711D41FB9C005E9FF3 /* DatabaseValueConvertibleEscapingTests.swift in Sources */,
 				56AFCAAE1CB1ABC800F48B96 /* RawRepresentableTests.swift in Sources */,
+				56AF74681D41FB89005E9FF3 /* TableIndexTests.swift in Sources */,
 				56AFCAAF1CB1ABC800F48B96 /* DatabasePoolConcurrencyTests.swift in Sources */,
 				56AFCAB01CB1ABC800F48B96 /* TransactionObserverTests.swift in Sources */,
 				56AFCAB11CB1ABC800F48B96 /* Row+FoundationTests.swift in Sources */,
@@ -3601,7 +3577,6 @@
 				56AFCAC21CB1ABC800F48B96 /* DatabaseQueueFileAttributesTests.swift in Sources */,
 				56AFCAC41CB1ABC800F48B96 /* DatabaseTimestampTests.swift in Sources */,
 				56AFCAC51CB1ABC800F48B96 /* StatementArguments+FoundationTests.swift in Sources */,
-				56494C171D41F5C300529CB4 /* DatabaseValueConvertibleEscapingTests.swift in Sources */,
 				56AFCAC61CB1ABC800F48B96 /* TableMapping+QueryInterfaceRequestTests.swift in Sources */,
 				56AFCAC71CB1ABC800F48B96 /* NSDateTests.swift in Sources */,
 				56AFCAC81CB1ABC800F48B96 /* DatabaseTests.swift in Sources */,
@@ -3612,7 +3587,6 @@
 				56AFCACC1CB1ABC800F48B96 /* InMemoryDatabaseTests.swift in Sources */,
 				56AFCACD1CB1ABC800F48B96 /* RecordWithColumnNameManglingTests.swift in Sources */,
 				56AFCACE1CB1ABC800F48B96 /* CGFloatTests.swift in Sources */,
-				567A80591D41350C00C7DCEC /* TableIndexTests.swift in Sources */,
 				56AFCACF1CB1ABC800F48B96 /* StatementInformationTests.swift in Sources */,
 				56AFCAD01CB1ABC800F48B96 /* GRDBTestCase.swift in Sources */,
 				565EFAF41D0436CE00A8FA9D /* NumericOverflowTests.swift in Sources */,
@@ -3709,6 +3683,7 @@
 				56A238541B9C74A90082EB20 /* PrimaryKeyMultipleTests.swift in Sources */,
 				56FDECE31BB32DFD009AD709 /* MetalRowTests.swift in Sources */,
 				56DE7B121C3D93ED00861EB8 /* StatementArgumentsTests.swift in Sources */,
+				56AF746F1D41FB9C005E9FF3 /* DatabaseValueConvertibleEscapingTests.swift in Sources */,
 				5672DE6A1CDB751D0022BA81 /* DatabasePoolBackupTests.swift in Sources */,
 				56B15D0B1CD4C35100A24C8B /* FetchedRecordsControlleriOSTests.swift in Sources */,
 				56A238681B9C74A90082EB20 /* RecordInitializersTests.swift in Sources */,
@@ -3723,7 +3698,6 @@
 				56EB0AB31BCD787300A3DC55 /* DataMemoryTests.swift in Sources */,
 				5672DE5C1CDB72520022BA81 /* DatabaseQueueBackupTests.swift in Sources */,
 				56A2385E1B9C74A90082EB20 /* RecordCopyTests.swift in Sources */,
-				56494C151D41F5C300529CB4 /* DatabaseValueConvertibleEscapingTests.swift in Sources */,
 				56FC78691BBAEB8C00CA1285 /* ManagedDataControllerTests.swift in Sources */,
 				563363B21C933FF8000BE133 /* PersistableTests.swift in Sources */,
 				56A238421B9C74A90082EB20 /* DatabaseValueConversionTests.swift in Sources */,
@@ -3734,13 +3708,13 @@
 				5607EFD41BB827FD00605DE3 /* TransactionObserverTests.swift in Sources */,
 				5690C33B1D23E7D200E59934 /* DateTests.swift in Sources */,
 				565D5D721BBC694D00DC9BD4 /* Row+FoundationTests.swift in Sources */,
-				567A80571D41350C00C7DCEC /* TableIndexTests.swift in Sources */,
 				569178391CED8E0A00E179EA /* FetchedRecordsControllerTests.swift in Sources */,
 				56A2386A1B9C74A90082EB20 /* RecordSubClassTests.swift in Sources */,
 				56A2383E1B9C74A90082EB20 /* DatabaseValueTests.swift in Sources */,
 				567156181CB142AA007DC145 /* ReadOnlyDatabaseTests.swift in Sources */,
 				56EA86951C91DFE7002BB4DF /* DatabaseReaderTests.swift in Sources */,
 				56A8C2471D1918F00096E9D4 /* NSUUIDTests.swift in Sources */,
+				56AF74661D41FB89005E9FF3 /* TableIndexTests.swift in Sources */,
 				565B0FF01BBC7D980098DE03 /* RowConvertibleTests.swift in Sources */,
 				56E8CE0E1BB4FA5600828BEC /* DatabaseValueConvertibleFetchTests.swift in Sources */,
 				56A238581B9C74A90082EB20 /* PrimaryKeyRowIDTests.swift in Sources */,
@@ -3787,13 +3761,9 @@
 				563363BD1C93FD5E000BE133 /* DatabaseQueueConcurrencyTests.swift in Sources */,
 				56A238551B9C74A90082EB20 /* PrimaryKeyNoneTests.swift in Sources */,
 				56A2384F1B9C74A90082EB20 /* MinimalPrimaryKeyRowIDTests.swift in Sources */,
-<<<<<<< HEAD
 				56A8C23F1D1918ED0096E9D4 /* NSUUIDTests.swift in Sources */,
 				5657AB561D108BA9006283EF /* NSStringTests.swift in Sources */,
-				56FF45561D2CDA5200F21EF9 /* UniqueIndexTests.swift in Sources */,
-=======
 				56FF45561D2CDA5200F21EF9 /* RecordUniqueIndexTests.swift in Sources */,
->>>>>>> 111d11a7
 				561667011D08A49900ADD404 /* NSDecimalNumberTests.swift in Sources */,
 				569C1EB21CF07DDD0042627B /* DatabaseSchedulerTests.swift in Sources */,
 				56A238451B9C74A90082EB20 /* DictionaryRowTests.swift in Sources */,
@@ -3807,10 +3777,8 @@
 				56A238631B9C74A90082EB20 /* RecordAwakeFromFetchTests.swift in Sources */,
 				569531341C919DF200CF1A2B /* DatabasePoolCollationTests.swift in Sources */,
 				56A238591B9C74A90082EB20 /* PrimaryKeySingleTests.swift in Sources */,
-				567A80531D41350C00C7DCEC /* TableIndexTests.swift in Sources */,
 				56EE573D1BB317B7007A6A95 /* StatementColumnConvertibleTests.swift in Sources */,
 				56A238651B9C74A90082EB20 /* RecordFetchTests.swift in Sources */,
-				56494C111D41F5C300529CB4 /* DatabaseValueConvertibleEscapingTests.swift in Sources */,
 				569531371C919DF700CF1A2B /* DatabasePoolFunctionTests.swift in Sources */,
 				56A238471B9C74A90082EB20 /* DetachedRowTests.swift in Sources */,
 				569531261C9087B600CF1A2B /* DatabaseQueueSchemaCacheTests.swift in Sources */,
@@ -3843,6 +3811,7 @@
 				56A2383D1B9C74A90082EB20 /* DatabaseValueTests.swift in Sources */,
 				565D5D711BBC694D00DC9BD4 /* Row+FoundationTests.swift in Sources */,
 				56C3F7531CF9F12400F6A361 /* SavepointTests.swift in Sources */,
+				56AF74621D41FB89005E9FF3 /* TableIndexTests.swift in Sources */,
 				565049051CE32543000A97D8 /* FetchedRecordsControllerTests.swift in Sources */,
 				567156161CB142AA007DC145 /* ReadOnlyDatabaseTests.swift in Sources */,
 				56A238571B9C74A90082EB20 /* PrimaryKeyRowIDTests.swift in Sources */,
@@ -3877,6 +3846,7 @@
 				5605F1871C69111300235C62 /* StatementInformationTests.swift in Sources */,
 				5690C3371D23E7D200E59934 /* DateTests.swift in Sources */,
 				56E5D8041B4D424400430942 /* GRDBTestCase.swift in Sources */,
+				56AF746B1D41FB9C005E9FF3 /* DatabaseValueConvertibleEscapingTests.swift in Sources */,
 				569178461CED9B6000E179EA /* DatabaseQueueTests.swift in Sources */,
 				563363DC1C95891E000BE133 /* DatabaseQueueFileAttributesTests.swift in Sources */,
 			);
@@ -4028,6 +3998,7 @@
 				F3BA80CF1CFB2FEA003DC1BA /* DatabaseSchedulerTests.swift in Sources */,
 				F3BA80E71CFB3016003DC1BA /* DetachedRowTests.swift in Sources */,
 				F3BA812A1CFB3063003DC1BA /* RecordSubClassTests.swift in Sources */,
+				56AF74721D41FB9C005E9FF3 /* DatabaseValueConvertibleEscapingTests.swift in Sources */,
 				F3BA80D21CFB2FF3003DC1BA /* PersistableTests.swift in Sources */,
 				F3BA80FD1CFB3024003DC1BA /* TransactionObserverSavepointsTests.swift in Sources */,
 				F3BA811F1CFB3063003DC1BA /* MinimalPrimaryKeySingleTests.swift in Sources */,
@@ -4041,7 +4012,6 @@
 				F3BA804C1CFB2B24003DC1BA /* GRDBTestCase.swift in Sources */,
 				F3BA81121CFB3059003DC1BA /* DatabaseMigratorTests.swift in Sources */,
 				F3BA80EB1CFB3016003DC1BA /* RowConvertibleTests.swift in Sources */,
-				56494C181D41F5C300529CB4 /* DatabaseValueConvertibleEscapingTests.swift in Sources */,
 				F3BA81151CFB305E003DC1BA /* Record+QueryInterfaceRequestTests.swift in Sources */,
 				F3BA81041CFB3045003DC1BA /* FetchedRecordsControllerTests.swift in Sources */,
 				F3BA804D1CFB2B3B003DC1BA /* MappingTests.swift in Sources */,
@@ -4051,11 +4021,7 @@
 				F3BA80F11CFB3019003DC1BA /* SavepointTests.swift in Sources */,
 				F3BA81031CFB303D003DC1BA /* FetchedRecordsControlleriOSTests.swift in Sources */,
 				F3BA80B71CFB2FCD003DC1BA /* DatabaseErrorTests.swift in Sources */,
-<<<<<<< HEAD
 				5690C33E1D23E7D200E59934 /* DateTests.swift in Sources */,
-=======
-				567A805A1D41350C00C7DCEC /* TableIndexTests.swift in Sources */,
->>>>>>> 111d11a7
 				F3BA81211CFB3063003DC1BA /* PrimaryKeyNoneTests.swift in Sources */,
 				F3BA80F71CFB3021003DC1BA /* SelectStatementTests.swift in Sources */,
 				F3BA80FE1CFB3024003DC1BA /* TransactionObserverTests.swift in Sources */,
@@ -4063,6 +4029,7 @@
 				F3BA80BD1CFB2FD1003DC1BA /* DatabasePoolFunctionTests.swift in Sources */,
 				F3BA81261CFB3063003DC1BA /* RecordCopyTests.swift in Sources */,
 				56A8C24D1D1918F30096E9D4 /* NSUUIDTests.swift in Sources */,
+				56AF74691D41FB89005E9FF3 /* TableIndexTests.swift in Sources */,
 				F3BA80D61CFB2FFD003DC1BA /* DatabaseReaderTests.swift in Sources */,
 				F3BA80F91CFB3021003DC1BA /* UpdateStatementTests.swift in Sources */,
 				F3BA80DA1CFB300E003DC1BA /* DatabaseTimestampTests.swift in Sources */,
@@ -4166,13 +4133,9 @@
 				F3BA81341CFB3064003DC1BA /* RecordCopyTests.swift in Sources */,
 				F3BA81101CFB3057003DC1BA /* Row+FoundationTests.swift in Sources */,
 				F3BA812C1CFB3064003DC1BA /* MinimalPrimaryKeyRowIDTests.swift in Sources */,
-<<<<<<< HEAD
 				56A8C2451D1918EF0096E9D4 /* NSUUIDTests.swift in Sources */,
 				5657AB591D108BA9006283EF /* NSStringTests.swift in Sources */,
-				56FF45591D2CDA5200F21EF9 /* UniqueIndexTests.swift in Sources */,
-=======
 				56FF45591D2CDA5200F21EF9 /* RecordUniqueIndexTests.swift in Sources */,
->>>>>>> 111d11a7
 				561667041D08A49900ADD404 /* NSDecimalNumberTests.swift in Sources */,
 				F3BA80BF1CFB2FD2003DC1BA /* DatabasePoolBackupTests.swift in Sources */,
 				F3BA80E31CFB300F003DC1BA /* DatabaseValueConvertibleSubclassTests.swift in Sources */,
@@ -4186,14 +4149,8 @@
 				F3BA811D1CFB305F003DC1BA /* TableMapping+QueryInterfaceRequestTests.swift in Sources */,
 				F3BA80AD1CFB2FA6003DC1BA /* DataMemoryTests.swift in Sources */,
 				F3BA80C21CFB2FD2003DC1BA /* DatabasePoolFileAttributesTests.swift in Sources */,
-				567A80561D41350C00C7DCEC /* TableIndexTests.swift in Sources */,
 				F3BA81301CFB3064003DC1BA /* PrimaryKeyRowIDTests.swift in Sources */,
 				F3BA80AB1CFB2FA6003DC1BA /* DatabaseQueueReleaseMemoryTests.swift in Sources */,
-<<<<<<< HEAD
-=======
-				56494C141D41F5C300529CB4 /* DatabaseValueConvertibleEscapingTests.swift in Sources */,
-				F3BA80E41CFB300F003DC1BA /* NSDataTests.swift in Sources */,
->>>>>>> 111d11a7
 				F3BA80FB1CFB3021003DC1BA /* StatementArgumentsTests.swift in Sources */,
 				F3BA80EE1CFB3017003DC1BA /* AdapterRowTests.swift in Sources */,
 				F3BA80D31CFB2FF4003DC1BA /* MutablePersistableTests.swift in Sources */,
@@ -4226,6 +4183,7 @@
 				F3BA80C01CFB2FD2003DC1BA /* DatabasePoolCollationTests.swift in Sources */,
 				F3BA80C31CFB2FD2003DC1BA /* DatabasePoolFunctionTests.swift in Sources */,
 				F3BA80D51CFB2FFB003DC1BA /* DatabaseReaderTests.swift in Sources */,
+				56AF74651D41FB89005E9FF3 /* TableIndexTests.swift in Sources */,
 				F3BA81321CFB3064003DC1BA /* PrimaryKeySingleWithReplaceConflictResolutionTests.swift in Sources */,
 				F3BA81051CFB3046003DC1BA /* FetchedRecordsControllerTests.swift in Sources */,
 				F3BA80FC1CFB3021003DC1BA /* UpdateStatementTests.swift in Sources */,
@@ -4260,6 +4218,7 @@
 				F3BA80C11CFB2FD2003DC1BA /* DatabasePoolConcurrencyTests.swift in Sources */,
 				F3BA80CB1CFB2FD8003DC1BA /* DatabaseQueueFileAttributesTests.swift in Sources */,
 				F3BA80C91CFB2FD8003DC1BA /* DatabaseQueueBackupTests.swift in Sources */,
+				56AF746E1D41FB9C005E9FF3 /* DatabaseValueConvertibleEscapingTests.swift in Sources */,
 				F3BA80B51CFB2FCA003DC1BA /* InMemoryDatabaseTests.swift in Sources */,
 				F3BA80DF1CFB300F003DC1BA /* RawRepresentableTests.swift in Sources */,
 			);
