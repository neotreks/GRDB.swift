// QueryInterfaceRequest is the type of requests generated by TableRecord:
//
//     struct Player: TableRecord { ... }
//     let playerRequest = Player.all() // QueryInterfaceRequest<Player>
//
// It wraps an SQLQuery, and has an attached type.
//
// The attached type helps decoding raw database values:
//
//     try dbQueue.read { db in
//         try playerRequest.fetchAll(db) // [Player]
//     }
//
// The attached type also helps the compiler validate associated requests:
//
//     playerRequest.including(required: Player.team) // OK
//     fruitRequest.including(required: Player.team)  // Does not compile

/// QueryInterfaceRequest is a request that generates SQL for you.
///
/// For example:
///
///     try dbQueue.read { db in
///         let request = Player
///             .filter(Column("score") > 1000)
///             .order(Column("name"))
///         let players = try request.fetchAll(db) // [Player]
///     }
///
/// See https://github.com/groue/GRDB.swift#the-query-interface
public struct QueryInterfaceRequest<T> {
    var query: SQLQuery
}

extension QueryInterfaceRequest {
    init(relation: SQLRelation) {
        self.init(query: SQLQuery(relation: relation))
    }
}

extension QueryInterfaceRequest: FetchRequest {
    public typealias RowDecoder = T
    
    /// Returns a tuple that contains a prepared statement that is ready to be
    /// executed, and an eventual row adapter.
    ///
    /// - parameter db: A database connection.
    /// - parameter singleResult: A hint as to whether the query should be optimized for a single result.
    /// - returns: A prepared statement and an eventual row adapter.
    /// :nodoc:
    public func makePreparedRequest(_ db: Database, forSingleResult singleResult: Bool) throws -> PreparedRequest {
        var query = self.query
        
        // Optimize query by setting a limit of 1 when appropriate
        if singleResult && !query.expectsSingleResult {
            query.limit = SQLLimit(limit: 1, offset: query.limit?.offset)
        }
        
        let (statement, adapter) = try SQLQueryGenerator(query).prepare(db)
        let associations = query.relation.prefetchedAssociations
        if associations.isEmpty {
            return PreparedRequest(statement: statement, adapter: adapter)
        } else {
            // Eager loading of prefetched associations
            return PreparedRequest(
                statement: statement,
                adapter: adapter,
                supplementaryFetch: { rows in
                    try prefetch(db, associations: associations, in: rows)
            })
        }
    }
    
    /// Returns the number of rows fetched by the request.
    ///
    /// - parameter db: A database connection.
    /// :nodoc:
    public func fetchCount(_ db: Database) throws -> Int {
        try query.fetchCount(db)
    }
    
    /// Returns the database region that the request looks into.
    ///
    /// - parameter db: A database connection.
    /// :nodoc:
    public func databaseRegion(_ db: Database) throws -> DatabaseRegion {
        var region = try SQLQueryGenerator(query).makeSelectStatement(db).databaseRegion
        
        // Iterate all prefetched associations
        var fifo = query.relation.prefetchedAssociations
        while !fifo.isEmpty {
            let association = fifo.removeFirst()
            
            // Build the query for prefetched rows.
            // CAUTION: Keep this code in sync with prefetch(_:associations:in:)
            let pivotMappings = try association.pivot.condition.columnMappings(db)
            let pivotColumns = pivotMappings.map(\.right)
            let pivotAlias = TableAlias()
            let prefetchedRelation = association
                .map(\.pivot.relation, { $0.qualified(with: pivotAlias) })
                .destinationRelation(fromOriginRows: { _ in [] /* no origin row */ })
                .annotated(with: pivotColumns.map { pivotAlias[Column($0)].forKey("grdb_\($0)") })
            let prefetchedQuery = SQLQuery(relation: prefetchedRelation)
            
            // Union region
            try region.formUnion(SQLQueryGenerator(prefetchedQuery).makeSelectStatement(db).databaseRegion)
            
            // Append nested prefetched associations (support for
            // A.including(all: A.bs.including(all: B.cs))
            fifo.append(contentsOf: prefetchedRelation.prefetchedAssociations)
        }
        
        return region
    }
}

extension QueryInterfaceRequest: SelectionRequest {
    // MARK: Request Derivation
    
    /// Creates a request which selects *selection*.
    ///
    ///     // SELECT id, email FROM player
    ///     var request = Player.all()
    ///     request = request.select([Column("id"), Column("email")])
    ///
    /// Any previous selection is replaced:
    ///
    ///     // SELECT email FROM player
    ///     request
    ///         .select([Column("id")])
    ///         .select([Column("email")])
    public func select(_ selection: [SQLSelectable]) -> QueryInterfaceRequest {
        map(\.query, { $0.select(selection) })
    }
    
    /// Creates a request which selects *selection*, and fetches values of
    /// type *type*.
    ///
    ///     try dbQueue.read { db in
    ///         // SELECT max(score) FROM player
    ///         let request = Player.all().select([max(Column("score"))], as: Int.self)
    ///         let maxScore: Int? = try request.fetchOne(db)
    ///     }
    public func select<RowDecoder>(_ selection: [SQLSelectable], as type: RowDecoder.Type = RowDecoder.self)
        -> QueryInterfaceRequest<RowDecoder>
    {
        return map(\.query, { $0.select(selection) }).asRequest(of: RowDecoder.self)
    }
    
    /// Creates a request which selects *selection*, and fetches values of
    /// type *type*.
    ///
    ///     try dbQueue.read { db in
    ///         // SELECT max(score) FROM player
    ///         let request = Player.all().select(max(Column("score")), as: Int.self)
    ///         let maxScore: Int? = try request.fetchOne(db)
    ///     }
    public func select<RowDecoder>(_ selection: SQLSelectable..., as type: RowDecoder.Type = RowDecoder.self)
        -> QueryInterfaceRequest<RowDecoder>
    {
        return select(selection, as: type)
    }
    
    /// Creates a request which selects *sql*, and fetches values of
    /// type *type*.
    ///
    ///     try dbQueue.read { db in
    ///         // SELECT max(score) FROM player
    ///         let request = Player.all().select(sql: "max(score)", as: Int.self)
    ///         let maxScore: Int? = try request.fetchOne(db)
    ///     }
    public func select<RowDecoder>(
        sql: String,
        arguments: StatementArguments = StatementArguments(),
        as type: RowDecoder.Type = RowDecoder.self)
        -> QueryInterfaceRequest<RowDecoder>
    {
        return select(literal: SQLLiteral(sql: sql, arguments: arguments), as: type)
    }
    
    /// Creates a request which selects an SQL *literal*, and fetches values of
    /// type *type*.
    ///
    ///     try dbQueue.read { db in
    ///         // SELECT IFNULL(name, 'Anonymous') FROM player WHERE id = 42
    ///         let request = Player.
    ///             .filter(primaryKey: 42)
    ///             .select(
    ///                 SQLLiteral(
    ///                     sql: "IFNULL(name, ?)",
    ///                     arguments: ["Anonymous"]),
    ///                 as: String.self)
    ///         let name: String? = try request.fetchOne(db)
    ///     }
    ///
    /// With Swift 5, you can safely embed raw values in your SQL queries,
    /// without any risk of syntax errors or SQL injection:
    ///
    ///     try dbQueue.read { db in
    ///         // SELECT IFNULL(name, 'Anonymous') FROM player WHERE id = 42
    ///         let request = Player.
    ///             .filter(primaryKey: 42)
    ///             .select(
    ///                 literal: "IFNULL(name, \("Anonymous"))",
    ///                 as: String.self)
    ///         let name: String? = try request.fetchOne(db)
    ///     }
    public func select<RowDecoder>(
        literal sqlLiteral: SQLLiteral,
        as type: RowDecoder.Type = RowDecoder.self)
        -> QueryInterfaceRequest<RowDecoder>
    {
        return select(sqlLiteral.sqlSelectable, as: type)
    }
    
    /// Creates a request which appends *selection*.
    ///
    ///     // SELECT id, email, name FROM player
    ///     var request = Player.all()
    ///     request = request
    ///         .select([Column("id"), Column("email")])
    ///         .annotated(with: [Column("name")])
    public func annotated(with selection: [SQLSelectable]) -> QueryInterfaceRequest {
        map(\.query, { $0.annotated(with: selection) })
    }
}

extension QueryInterfaceRequest: FilteredRequest {
    // MARK: Request Derivation
    
    /// Creates a request with the provided *predicate promise* added to the
    /// eventual set of already applied predicates.
    ///
    ///     // SELECT * FROM player WHERE 1
    ///     var request = Player.all()
    ///     request = request.filter { db in true }
    public func filter(_ predicate: @escaping (Database) throws -> SQLExpressible) -> QueryInterfaceRequest {
        map(\.query, { $0.filter(predicate) })
    }
}

extension QueryInterfaceRequest: OrderedRequest {
    // MARK: Request Derivation
    
    /// Creates a request with the provided *orderings promise*.
    ///
    ///     // SELECT * FROM player ORDER BY name
    ///     var request = Player.all()
    ///     request = request.order { _ in [Column("name")] }
    ///
    /// Any previous ordering is replaced:
    ///
    ///     // SELECT * FROM player ORDER BY name
    ///     request
    ///         .order{ _ in [Column("email")] }
    ///         .reversed()
    ///         .order{ _ in [Column("name")] }
    public func order(_ orderings: @escaping (Database) throws -> [SQLOrderingTerm]) -> QueryInterfaceRequest {
        map(\.query, { $0.order(orderings) })
    }
    
    /// Creates a request that reverses applied orderings.
    ///
    ///     // SELECT * FROM player ORDER BY name DESC
    ///     var request = Player.all().order(Column("name"))
    ///     request = request.reversed()
    ///
    /// If no ordering was applied, the returned request is identical.
    ///
    ///     // SELECT * FROM player
    ///     var request = Player.all()
    ///     request = request.reversed()
    public func reversed() -> QueryInterfaceRequest {
        map(\.query, { $0.reversed() })
    }
    
    /// Creates a request without any ordering.
    ///
    ///     // SELECT * FROM player
    ///     var request = Player.all().order(Column("name"))
    ///     request = request.unordered()
    public func unordered() -> QueryInterfaceRequest {
        map(\.query, { $0.unordered() })
    }
}

extension QueryInterfaceRequest: AggregatingRequest {
    // MARK: Request Derivation
    
    /// Creates a request grouped according to *expressions promise*.
    public func group(_ expressions: @escaping (Database) throws -> [SQLExpressible]) -> QueryInterfaceRequest {
        map(\.query, { $0.group(expressions) })
    }
    
    /// Creates a request with the provided *predicate* added to the
    /// eventual set of already applied predicates.
    public func having(_ predicate: SQLExpressible) -> QueryInterfaceRequest {
        map(\.query, { $0.having(predicate) })
    }
}

extension QueryInterfaceRequest: _JoinableRequest {
    /// :nodoc:
    public func _including(all association: SQLAssociation) -> QueryInterfaceRequest {
        map(\.query, { $0._including(all: association) })
    }
    
    /// :nodoc:
    public func _including(optional association: SQLAssociation) -> QueryInterfaceRequest {
        map(\.query, { $0._including(optional: association) })
    }
    
    /// :nodoc:
    public func _including(required association: SQLAssociation) -> QueryInterfaceRequest {
        map(\.query, { $0._including(required: association) })
    }
    
    /// :nodoc:
    public func _joining(optional association: SQLAssociation) -> QueryInterfaceRequest {
        map(\.query, { $0._joining(optional: association) })
    }
    
    /// :nodoc:
    public func _joining(required association: SQLAssociation) -> QueryInterfaceRequest {
        map(\.query, { $0._joining(required: association) })
    }
}

extension QueryInterfaceRequest: JoinableRequest where T: TableRecord { }

extension QueryInterfaceRequest: KeyPathRefining {
    
    // MARK: Request Derivation
    
    /// Creates a request which returns distinct rows.
    ///
    ///     // SELECT DISTINCT * FROM player
    ///     var request = Player.all()
    ///     request = request.distinct()
    ///
    ///     // SELECT DISTINCT name FROM player
    ///     var request = Player.select(Column("name"))
    ///     request = request.distinct()
    public func distinct() -> QueryInterfaceRequest {
        map(\.query, { $0.distinct() })
    }
    
    /// Creates a request which expects a single result.
    ///
    /// It is unlikely you need to call this method. Its net effect is that
    /// QueryInterfaceRequest does not use any `LIMIT 1` sql clause when you
    /// call a `fetchOne` method.
    ///
    /// :nodoc:
    public func expectingSingleResult() -> QueryInterfaceRequest {
        map(\.query, { $0.expectingSingleResult() })
    }
    
    
    /// Creates a request which fetches *limit* rows, starting at *offset*.
    ///
    ///     // SELECT * FROM player LIMIT 1
    ///     var request = Player.all()
    ///     request = request.limit(1)
    ///
    /// Any previous limit is replaced.
    public func limit(_ limit: Int, offset: Int? = nil) -> QueryInterfaceRequest {
        map(\.query, { $0.limit(limit, offset: offset) })
    }
    
    /// Creates a request that allows you to define expressions that target
    /// a specific database table.
    ///
    /// In the example below, the "team.avgScore < player.score" condition in
    /// the ON clause could be not achieved without table aliases.
    ///
    ///     struct Player: TableRecord {
    ///         static let team = belongsTo(Team.self)
    ///     }
    ///
    ///     // SELECT player.*, team.*
    ///     // JOIN team ON ... AND team.avgScore < player.score
    ///     let playerAlias = TableAlias()
    ///     let request = Player
    ///         .all()
    ///         .aliased(playerAlias)
    ///         .including(required: Player.team.filter(Column("avgScore") < playerAlias[Column("score")])
    public func aliased(_ alias: TableAlias) -> QueryInterfaceRequest {
        map(\.query, { $0.qualified(with: alias) })
    }
    
    /// Creates a request bound to type Target.
    ///
    /// The returned request can fetch if the type Target is fetchable (Row,
    /// value, record).
    ///
    ///     // Int?
    ///     let maxScore = try Player
    ///         .select(max(scoreColumn))
    ///         .asRequest(of: Int.self)    // <--
    ///         .fetchOne(db)
    ///
    /// - parameter type: The fetched type Target
    /// - returns: A typed request bound to type Target.
    public func asRequest<RowDecoder>(of type: RowDecoder.Type) -> QueryInterfaceRequest<RowDecoder> {
        QueryInterfaceRequest<RowDecoder>(query: query)
    }
}

extension QueryInterfaceRequest {
    /// Turns a request into a SQLRelation.
    ///
    /// This method helps initializing associations:
    ///
    ///     struct Book: TableRecord {
    ///         // invokes Author.all().relation
    ///         static let author = belongsTo(Author.self)
    ///     }
    var relation: SQLRelation {
        let query = self.query
        
        // Prevent information loss
        GRDBPrecondition(!query.isDistinct, "Not implemented: join distinct queries")
        GRDBPrecondition(query.groupPromise == nil, "Can't join aggregated queries")
        GRDBPrecondition(query.havingExpressions.isEmpty, "Can't join aggregated queries")
        GRDBPrecondition(query.limit == nil, "Can't join limited queries")
        
        return query.relation
    }
}

extension QueryInterfaceRequest: TableRequest {
    /// :nodoc:
    public var databaseTableName: String {
        switch query.relation.source {
        case .table(tableName: let tableName, alias: _):
            // Use case:
            //
            //      let request = Player.all()
            //      request.filter(key: ...)
            //      request.filter(keys: ...)
            //      request.orderByPrimaryKey()
            return tableName
        case .query:
            // The only current use case for SQLSource.query is the
            // "trivial count query" (see SQLQuery.countQuery):
            //
            //      // SELECT COUNT(*) FROM (SELECT * FROM player LIMIT 10)
            //      let request = Player.limit(10)
            //      let count = try request.fetchCount(db)
            //
            // This query is currently never wrapped in a QueryInterfaceRequest
            // So this fatal error can not currently happen.
            fatalError("Request is not based on a database table")
        }
    }
}

extension QueryInterfaceRequest: DerivableRequest where T: TableRecord { }

extension QueryInterfaceRequest where T: MutablePersistableRecord {
    
    // MARK: Batch Delete
    
    /// Deletes matching rows; returns the number of deleted rows.
    ///
    /// - parameter db: A database connection.
    /// - returns: The number of deleted rows
    /// - throws: A DatabaseError is thrown whenever an SQLite error occurs.
    @discardableResult
    public func deleteAll(_ db: Database) throws -> Int {
        try SQLQueryGenerator(query).makeDeleteStatement(db).execute()
        return db.changesCount
    }
    
    // MARK: Batch Update
    
    /// Updates matching rows; returns the number of updated rows.
    ///
    /// For example:
    ///
    ///     try dbQueue.write { db in
    ///         // UPDATE player SET score = 0
    ///         try Player.all().updateAll(db, [Column("score") <- 0])
    ///     }
    ///
    /// - parameter db: A database connection.
    /// - parameter conflictResolution: A policy for conflict resolution,
    ///   defaulting to the record's persistenceConflictPolicy.
    /// - parameter assignments: An array of column assignments.
    /// - returns: The number of updated rows.
    /// - throws: A DatabaseError is thrown whenever an SQLite error occurs.
    @discardableResult
    public func updateAll(
        _ db: Database,
        onConflict conflictResolution: Database.ConflictResolution? = nil,
        _ assignments: [ColumnAssignment]) throws -> Int
    {
        let conflictResolution = conflictResolution ?? RowDecoder.persistenceConflictPolicy.conflictResolutionForUpdate
        guard let updateStatement = try SQLQueryGenerator(query).makeUpdateStatement(
            db,
            conflictResolution: conflictResolution,
            assignments: assignments) else
        {
            // database not hit
            return 0
        }
        try updateStatement.execute()
        return db.changesCount
    }
    
    /// Updates matching rows; returns the number of updated rows.
    ///
    /// For example:
    ///
    ///     try dbQueue.write { db in
    ///         // UPDATE player SET score = 0
    ///         try Player.all().updateAll(db, Column("score") <- 0)
    ///     }
    ///
    /// - parameter db: A database connection.
    /// - parameter conflictResolution: A policy for conflict resolution,
    ///   defaulting to the record's persistenceConflictPolicy.
    /// - parameter assignment: A column assignment.
    /// - parameter otherAssignments: Eventual other column assignments.
    /// - returns: The number of updated rows.
    /// - throws: A DatabaseError is thrown whenever an SQLite error occurs.
    @discardableResult
    public func updateAll(
        _ db: Database,
        onConflict conflictResolution: Database.ConflictResolution? = nil,
        _ assignment: ColumnAssignment,
        _ otherAssignments: ColumnAssignment...)
        throws -> Int
    {
        return try updateAll(db, onConflict: conflictResolution, [assignment] + otherAssignments)
    }
}

// MARK: - Eager loading of hasMany associations

/// Append rows from prefetched associations into the argument rows.
private func prefetch(_ db: Database, associations: [SQLAssociation], in rows: [Row]) throws {
    guard let firstRow = rows.first else {
        // No rows -> no prefetch
        return
    }
    
    // CAUTION: Keep this code in sync with QueryInterfaceRequest.databaseRegion(_:)
    for association in associations {
        let pivotMappings = try association.pivot.condition.columnMappings(db)
        
        let prefetchedRows: [[DatabaseValue] : [Row]]
        do {
            // Annotate prefetched rows with pivot columns, so that we can
            // group them.
            //
            // Those pivot columns are necessary when we prefetch
            // indirect associations:
            //
            //      // SELECT country.*, passport.citizenId AS grdb_citizenId
            //      // --                ^ the necessary pivot column
            //      // FROM country
            //      // JOIN passport ON passport.countryCode = country.code
            //      //               AND passport.citizenId IN (1, 2, 3)
            //      Citizen.including(all: Citizen.countries)
            //
            // Those pivot columns are redundant when we prefetch direct
            // associations (maybe we'll remove this redundancy later):
            //
            //      // SELECT *, authorId AS grdb_authorId
            //      // --        ^ the redundant pivot column
            //      // FROM book
            //      // WHERE authorId IN (1, 2, 3)
            //      Author.including(all: Author.books)
            let pivotColumns = pivotMappings.map(\.right)
            let pivotAlias = TableAlias()
            let prefetchedRelation = association
                .map(\.pivot.relation, { $0.qualified(with: pivotAlias) })
                .destinationRelation(fromOriginRows: { _ in rows })
                .annotated(with: pivotColumns.map { pivotAlias[Column($0)].forKey("grdb_\($0)") })
            prefetchedRows = try QueryInterfaceRequest(relation: prefetchedRelation)
                .fetchAll(db)
                .grouped(byDatabaseValuesOnColumns: pivotColumns.map { "grdb_\($0)" })
            // TODO: can we remove those grdb_ columns now that grouping has been done?
        }
        
        let groupingIndexes = firstRow.indexes(ofColumns: pivotMappings.map(\.left))
        for row in rows {
            let groupingKey = groupingIndexes.map { row.impl.databaseValue(atUncheckedIndex: $0) }
            let prefetchedRows = prefetchedRows[groupingKey, default: []]
            row.prefetchedRows.setRows(prefetchedRows, forKeyPath: association.keyPath)
        }
    }
}

extension Array where Element == Row {
    /// - precondition: Columns all exist in all rows. All rows have the same
    ///   columnns, in the same order.
    fileprivate func grouped(byDatabaseValuesOnColumns columns: [String]) -> [[DatabaseValue]: [Row]] {
        guard let firstRow = first else {
            return [:]
        }
        let indexes = firstRow.indexes(ofColumns: columns)
        return Dictionary(grouping: self, by: { row in
            indexes.map { row.impl.databaseValue(atUncheckedIndex: $0) }
        })
    }
}

extension Row {
    /// - precondition: Columns all exist in the row.
    fileprivate func indexes(ofColumns columns: [String]) -> [Int] {
        columns.map { column -> Int in
            guard let index = index(ofColumn: column) else {
                fatalError("Column \(column) is not selected")
            }
            return index
        }
    }
}

// MARK: - ColumnAssignment

precedencegroup ColumnAssignment {
    associativity: left
    assignment: true
    lowerThan: AssignmentPrecedence
}

infix operator <- : ColumnAssignment

/// A ColumnAssignment can update rows in the database.
///
/// You create an assignment from a column and an assignment operator, such as
/// `<-` or `+=`:
///
///     try dbQueue.write { db in
///         // UPDATE player SET score = 0
///         let assignment = Column("score") <- 0
///         try Player.updateAll(db, assignment)
///     }
public struct ColumnAssignment {
    var column: ColumnExpression
    var value: SQLExpressible?
    
    func sql(_ context: inout SQLGenerationContext) -> String {
        if let value = value {
            return column.expressionSQL(&context, wrappedInParenthesis: false) +
                " = " +
                value.sqlExpression.expressionSQL(&context, wrappedInParenthesis: false)
        } else {
            return column.expressionSQL(&context, wrappedInParenthesis: false) +
                " = NULL"
        }
    }
}

/// Creates an assignment to a value.
///
///     Column("valid") <- true
///     Column("score") <- 0
///     Column("score") <- nil
///     Column("score") <- Column("score") + Column("bonus")
///
///     try dbQueue.write { db in
///         // UPDATE player SET score = 0
///         try Player.updateAll(db, Column("score") <- 0)
///     }
<<<<<<< HEAD
public func <- (column: ColumnExpression, value: SQLExpressible) -> ColumnAssignment {
    ColumnAssignment(column: column, value: value)
=======
public func <- (column: ColumnExpression, value: SQLExpressible?) -> ColumnAssignment {
    return ColumnAssignment(column: column, value: value)
>>>>>>> e831c64e
}

/// Creates an assignment that adds a value
///
///     Column("score") += 1
///     Column("score") += Column("bonus")
///
///     try dbQueue.write { db in
///         // UPDATE player SET score = score + 1
///         try Player.updateAll(db, Column("score") += 1)
///     }
public func += (column: ColumnExpression, value: SQLExpressible) -> ColumnAssignment {
    column <- column + value
}

/// Creates an assignment that subtracts a value
///
///     Column("score") -= 1
///     Column("score") -= Column("bonus")
///
///     try dbQueue.write { db in
///         // UPDATE player SET score = score - 1
///         try Player.updateAll(db, Column("score") -= 1)
///     }
public func -= (column: ColumnExpression, value: SQLExpressible) -> ColumnAssignment {
    column <- column - value
}

/// Creates an assignment that multiplies by a value
///
///     Column("score") *= 2
///     Column("score") *= Column("factor")
///
///     try dbQueue.write { db in
///         // UPDATE player SET score = score * 2
///         try Player.updateAll(db, Column("score") *= 2)
///     }
public func *= (column: ColumnExpression, value: SQLExpressible) -> ColumnAssignment {
    column <- column * value
}

/// Creates an assignment that divides by a value
///
///     Column("score") /= 2
///     Column("score") /= Column("factor")
///
///     try dbQueue.write { db in
///         // UPDATE player SET score = score / 2
///         try Player.updateAll(db, Column("score") /= 2)
///     }
public func /= (column: ColumnExpression, value: SQLExpressible) -> ColumnAssignment {
    column <- column / value
}<|MERGE_RESOLUTION|>--- conflicted
+++ resolved
@@ -667,13 +667,8 @@
 ///         // UPDATE player SET score = 0
 ///         try Player.updateAll(db, Column("score") <- 0)
 ///     }
-<<<<<<< HEAD
-public func <- (column: ColumnExpression, value: SQLExpressible) -> ColumnAssignment {
+public func <- (column: ColumnExpression, value: SQLExpressible?) -> ColumnAssignment {
     ColumnAssignment(column: column, value: value)
-=======
-public func <- (column: ColumnExpression, value: SQLExpressible?) -> ColumnAssignment {
-    return ColumnAssignment(column: column, value: value)
->>>>>>> e831c64e
 }
 
 /// Creates an assignment that adds a value
